--- conflicted
+++ resolved
@@ -60,11 +60,7 @@
                         )
                     } else {
                         quote!(
-<<<<<<< HEAD
-                            #field_name: <#field_type as ::shipyard::IntoBorrow>::Borrow::borrow(world, system_id, last_run, current)?
-=======
-                            #field_name: <#field_type as ::shipyard::Borrow>::borrow(all_storages, all_borrow.clone(), last_run, current)?
->>>>>>> 10f37ea9
+                            #field_name: <#field_type as ::shipyard::Borrow>::borrow(all_storages, all_borrow.clone(), system_id, last_run, current)?
                         )
                     }
                 });
@@ -73,14 +69,7 @@
                 impl #impl_generics ::shipyard::Borrow for #name #ty_generics #where_clause {
                     type View<'__view> = #name #gat_ty_generics;
 
-<<<<<<< HEAD
-                impl #impl_generics ::shipyard::Borrow<#view_lifetime> for #borrower #borrower_ty_generics #where_clause {
-                    type View = #name #ty_generics;
-
-                    fn borrow(world: & #view_lifetime ::shipyard::World, system_id: Option<::shipyard::type_id::TypeId>, last_run: Option<u32>, current: u32) -> Result<Self::View, ::shipyard::error::GetStorage> {
-=======
-                    fn borrow<'__a>(all_storages: & '__a ::shipyard::AllStorages, all_borrow: Option<::shipyard::SharedBorrow<'__a>>, last_run: Option<u32>, current: u32,) -> Result<Self::View<'__a>, ::shipyard::error::GetStorage> {
->>>>>>> 10f37ea9
+                    fn borrow<'__a>(all_storages: & '__a ::shipyard::AllStorages, all_borrow: Option<::shipyard::SharedBorrow<'__a>>, system_id: Option<::shipyard::type_id::TypeId>, last_run: Option<u32>, current: u32,) -> Result<Self::View<'__a>, ::shipyard::error::GetStorage> {
                         Ok(#name {
                             #(#field),*
                         })
@@ -94,24 +83,15 @@
                 .iter()
                 .map(|field| {
                     let field_type = &field.ty;
-<<<<<<< HEAD
-                    quote!(<#field_type as ::shipyard::IntoBorrow>::Borrow::borrow(world, system_id, last_run, current)?)
-=======
-                    quote!(<#field_type as ::shipyard::Borrow>::borrow(all_storages, all_borrow.clone(), last_run, current)?)
->>>>>>> 10f37ea9
+                    quote!(<#field_type as ::shipyard::Borrow>::borrow(all_storages, all_borrow.clone(), system_id, last_run, current)?)
                 });
 
             Ok(quote!(
                 impl #impl_generics ::shipyard::Borrow for #name #ty_generics #where_clause {
                     type View<'__view> = #name #gat_ty_generics;
 
-<<<<<<< HEAD
-                    fn borrow(world: & #view_lifetime ::shipyard::World, system_id: Option<::shipyard::type_id::TypeId>, last_run: Option<u32>, current: u32) -> Result<Self::View, ::shipyard::error::GetStorage> {
-                        Ok(#name(#(#world_borrow),*))
-=======
-                    fn borrow<'__a>(all_storages: & '__a ::shipyard::AllStorages, all_borrow: Option<::shipyard::SharedBorrow<'__a>>, last_run: Option<u32>, current: u32) -> Result<Self::View<'__a>, ::shipyard::error::GetStorage> {
+                    fn borrow<'__a>(all_storages: & '__a ::shipyard::AllStorages, all_borrow: Option<::shipyard::SharedBorrow<'__a>>, system_id: Option<::shipyard::type_id::TypeId>, last_run: Option<u32>, current: u32) -> Result<Self::View<'__a>, ::shipyard::error::GetStorage> {
                         Ok(#name(#(#borrow),*))
->>>>>>> 10f37ea9
                     }
                 }
             ))
