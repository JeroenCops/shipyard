--- conflicted
+++ resolved
@@ -7,12 +7,8 @@
 
 use borrow_expand::expand_borrow;
 use borrow_info_expand::expand_borrow_info;
-<<<<<<< HEAD
 use component_expand::{expand_component, expand_unique, expand_local};
-=======
-use component_expand::{expand_component, expand_unique};
 use world_borrow_expand::expand_world_borrow;
->>>>>>> 10f37ea9
 
 #[proc_macro_derive(Component)]
 pub fn component(item: proc_macro::TokenStream) -> proc_macro::TokenStream {
@@ -34,32 +30,17 @@
     expand_unique(name, generics).into()
 }
 
-<<<<<<< HEAD
-#[proc_macro_derive(Local, attributes(track))]
+#[proc_macro_derive(Local)]
 pub fn local(item: proc_macro::TokenStream) -> proc_macro::TokenStream {
     let input = syn::parse_macro_input!(item as syn::DeriveInput);
 
     let name = input.ident;
     let generics = input.generics;
 
-    let attribute_input: Option<&syn::Attribute> = input
-        .attrs
-        .iter()
-        .filter(|attr| match attr.style {
-            syn::AttrStyle::Outer => true,
-            syn::AttrStyle::Inner(_) => false,
-        })
-        .find(|attr| attr.path.get_ident().map(ToString::to_string) == Some("track".to_string()));
-
-    expand_local(name, generics, attribute_input)
-        .unwrap_or_else(|err| err.to_compile_error())
-        .into()
+    expand_local(name, generics).into()
 }
 
-#[proc_macro_derive(Borrow, attributes(shipyard))]
-=======
 #[proc_macro_derive(WorldBorrow, attributes(shipyard))]
->>>>>>> 10f37ea9
 pub fn borrow(item: proc_macro::TokenStream) -> proc_macro::TokenStream {
     let input = syn::parse_macro_input!(item as syn::DeriveInput);
 
