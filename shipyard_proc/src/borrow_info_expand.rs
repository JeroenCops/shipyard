--- conflicted
+++ resolved
@@ -65,18 +65,13 @@
 
             Ok(quote!(
                 unsafe impl #impl_generics ::shipyard::BorrowInfo for #name #ty_generics #where_clause {
-<<<<<<< HEAD
                     fn borrow_info(info: &mut Vec<::shipyard::info::TypeInfo>, system_id: Option<::shipyard::type_id::TypeId>) {
-                        #(#field)*
-=======
-                    fn borrow_info(info: &mut Vec<::shipyard::info::TypeInfo>) {
                         #(#field_info)*
                     }
                     fn enable_tracking(
                         enable_tracking_fn: &mut Vec<fn(&::shipyard::AllStorages) -> Result<(), ::shipyard::error::GetStorage>>,
                     ) {
                         #(#field_tracking)*
->>>>>>> 10f37ea9
                     }
                 }
             ))
@@ -87,18 +82,13 @@
 
             Ok(quote!(
                 unsafe impl #impl_generics ::shipyard::BorrowInfo for #name #ty_generics #where_clause {
-<<<<<<< HEAD
                     fn borrow_info(info: &mut Vec<::shipyard::info::TypeInfo>, system_id: Option<::shipyard::type_id::TypeId>) {
-                        #(<#field_type>::borrow_info(info, system_id);)*
-=======
-                    fn borrow_info(info: &mut Vec<::shipyard::info::TypeInfo>) {
-                        #(<#field_type_clone>::borrow_info(info);)*
+                        #(<#field_type_clone>::borrow_info(info, system_id);)*
                     }
                     fn enable_tracking(
                         enable_tracking_fn: &mut Vec<fn(&::shipyard::AllStorages) -> Result<(), ::shipyard::error::GetStorage>>,
                     ) {
                         #(<#field_type>::enable_tracking(enable_tracking_fn);)*
->>>>>>> 10f37ea9
                     }
                 }
             ))
