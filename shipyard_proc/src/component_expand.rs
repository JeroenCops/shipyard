--- conflicted
+++ resolved
@@ -12,52 +12,15 @@
 pub(crate) fn expand_unique(name: syn::Ident, generics: syn::Generics) -> TokenStream {
     let (impl_generics, ty_generics, where_clause) = generics.split_for_impl();
 
-<<<<<<< HEAD
-    Ok(quote!(
-        impl #impl_generics ::shipyard::Unique for #name #ty_generics #where_clause {
-            type Tracking = ::shipyard::track::#tracking;
-        }
-    ))
-}
-
-pub(crate) fn expand_local(
-    name: syn::Ident,
-    generics: syn::Generics,
-    attribute_input: Option<&syn::Attribute>,
-) -> Result<TokenStream> {
-    let tracking = if let Some(tracking_attr) = attribute_input {
-        let tracking: syn::Ident = tracking_attr.parse_args().map_err(|_| {
-            Error::new_spanned(
-                &tracking_attr.tokens,
-                "Track should be one of: Untracked, Insertion, Modification, Deletion, Removal or All.",
-            )
-        })?;
-
-        let tracking_name = tracking.to_string();
-
-        match tracking_name.as_str() {
-            "Untracked" | "Insertion" | "Modification" | "Deletion" | "Removal" | "All" => {}
-            _ => return Err(Error::new_spanned(
-                &tracking,
-                "Track should be one of: Untracked, Insertion, Modification, Deletion, Removal or All.",
-            )),
-        }
-
-        quote!(#tracking)
-    } else {
-        quote!(Untracked)
-    };
-
-    let (impl_generics, ty_generics, where_clause) = generics.split_for_impl();
-
-    Ok(quote!(
-        impl #impl_generics ::shipyard::Local for #name #ty_generics #where_clause {
-            type Tracking = ::shipyard::track::#tracking;
-        }
-    ))
-=======
     quote!(
         impl #impl_generics ::shipyard::Unique for #name #ty_generics #where_clause {}
     )
->>>>>>> 10f37ea9
+}
+
+pub(crate) fn expand_local(name: syn::Ident, generics: syn::Generics) -> TokenStream {
+    let (impl_generics, ty_generics, where_clause) = generics.split_for_impl();
+
+    quote!(
+        impl #impl_generics ::shipyard::Local for #name #ty_generics #where_clause {}
+    )
 }