mod all_storages;

pub use all_storages::AllSystem;

use crate::borrow::WorldBorrow;
use crate::error;
use crate::world::World;

/// Used instead of `()` to not conflict where `A = ()`
pub struct Nothing;

/// Trait bound encompassing all functions that can be used as system.
///
/// `Data` is the external data passed to the system through `run_with_data`.
/// `Borrow` are the storages borrowed.
/// `Return` is the type returned by the system.
pub trait System<Data, Borrow, Return> {
    #[allow(missing_docs)]
    fn run(self, data: Data, world: &World) -> Result<Return, error::GetStorage>;
}

// `Nothing` has to be used and not `()` to not conflict where `A = ()`
impl<Return, F> System<(), Nothing, Return> for F
where
    F: FnOnce() -> Return,
{
    fn run(self, _: (), _: &World) -> Result<Return, error::GetStorage> {
        Ok((self)())
    }
}

// `Nothing` has to be used and not `()` to not conflict where `A = ()`
impl<Data, Return, F> System<(Data,), Nothing, Return> for F
where
    F: FnOnce(Data) -> Return,
{
    fn run(self, (data,): (Data,), _: &World) -> Result<Return, error::GetStorage> {
        Ok((self)(data))
    }
}

macro_rules! impl_system {
    ($(($type: ident, $index: tt))+) => {
        impl<$($type: WorldBorrow,)+ Return, Func> System<(), ($($type,)+), Return> for Func
        where
            Func: FnOnce($($type),+) -> Return
                + FnOnce($($type::WorldView<'_>),+) -> Return
        {
            fn run(self, _: (), world: &World) -> Result<Return, error::GetStorage> {
                let current = world.get_current();
<<<<<<< HEAD
                Ok((self)($($type::Borrow::borrow(world, None, None, current)?,)+))
=======
                Ok((self)($($type::world_borrow(world, None, current)?,)+))
>>>>>>> 10f37ea9
            }
        }

        impl<Data, $($type: WorldBorrow,)+ Return, Func> System<(Data,), ($($type,)+), Return> for Func
        where
            Func: FnOnce(Data, $($type),+) -> Return
                + FnOnce(Data, $($type::WorldView<'_>),+) -> Return
        {
            fn run(self, (data,): (Data,), world: &World) -> Result<Return, error::GetStorage> {
                let current = world.get_current();
<<<<<<< HEAD
                Ok((self)(data, $($type::Borrow::borrow(world, None, None, current)?,)+))
=======
                Ok((self)(data, $($type::world_borrow(world, None, current)?,)+))
>>>>>>> 10f37ea9
            }
        }
    }
}

macro_rules! system {
    ($(($type: ident, $index: tt))*;($type1: ident, $index1: tt) $(($queue_type: ident, $queue_index: tt))*) => {
        impl_system![$(($type, $index))*];
        system![$(($type, $index))* ($type1, $index1); $(($queue_type, $queue_index))*];
    };
    ($(($type: ident, $index: tt))*;) => {
        impl_system![$(($type, $index))*];
    }
}

system![(A, 0); (B, 1) (C, 2) (D, 3) (E, 4) (F, 5) (G, 6) (H, 7) (I, 8) (J, 9)];<|MERGE_RESOLUTION|>--- conflicted
+++ resolved
@@ -48,11 +48,7 @@
         {
             fn run(self, _: (), world: &World) -> Result<Return, error::GetStorage> {
                 let current = world.get_current();
-<<<<<<< HEAD
-                Ok((self)($($type::Borrow::borrow(world, None, None, current)?,)+))
-=======
-                Ok((self)($($type::world_borrow(world, None, current)?,)+))
->>>>>>> 10f37ea9
+                Ok((self)($($type::world_borrow(world, None, None, current)?,)+))
             }
         }
 
@@ -63,11 +59,7 @@
         {
             fn run(self, (data,): (Data,), world: &World) -> Result<Return, error::GetStorage> {
                 let current = world.get_current();
-<<<<<<< HEAD
-                Ok((self)(data, $($type::Borrow::borrow(world, None, None, current)?,)+))
-=======
-                Ok((self)(data, $($type::world_borrow(world, None, current)?,)+))
->>>>>>> 10f37ea9
+                Ok((self)(data, $($type::world_borrow(world, None, None, current)?,)+))
             }
         }
     }
