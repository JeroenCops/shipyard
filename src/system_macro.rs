/// Reduces boilerplate to add a system to a workload and make it less error prone.
///
/// ### Example
/// ```
/// use shipyard::{system, IntoIter, View, ViewMut, Workload, World};
///
/// fn add(mut usizes: ViewMut<usize>, u32s: View<u32>) {
///     for (mut x, &y) in (&mut usizes, &u32s).iter() {
///         *x += y as usize;
///     }
/// }
///
/// fn check(usizes: View<usize>) {
///     let mut iter = usizes.iter();
///     assert_eq!(iter.next(), Some(&1));
///     assert_eq!(iter.next(), Some(&5));
///     assert_eq!(iter.next(), Some(&9));
/// }
///
/// let mut world = World::new();
///
/// world.add_entity((0usize, 1u32));
/// world.add_entity((2usize, 3u32));
/// world.add_entity((4usize, 5u32));
///
/// let mut workload = Workload::builder("Add & Check");
///
/// // Without macro
/// workload.with_system((|world| world.run(add), add));
///
/// // With macro
/// workload.with_system(system!(check));
///
/// workload.add_to_world(&world).unwrap();
///
/// world.run_default().unwrap();
/// ```
#[macro_export]
macro_rules! system {
    ($function: expr) => {{
<<<<<<< HEAD
        $crate::WorkloadSystem::new(
            |world: &$crate::World| world.try_run($function).map(drop),
=======
        (
            |world: &$crate::World| world.run($function).map(drop),
>>>>>>> 75100e94
            $function,
        )
        .unwrap()
    }};
}

/// Reduces boilerplate to add a fallible system to a workload and make it less error prone.  
///
/// This macro only works with systems returning a `Result`.
///
/// ### Example
/// ```
/// # #[cfg(feature = "std")]
/// # {
/// use shipyard::{error::Run, error::RunWorkload, try_system, Workload, World};
/// use std::error::Error;
/// use std::fmt::{Debug, Display, Formatter};
///
/// #[derive(Debug)]
/// struct TerribleError;
///
/// impl Display for TerribleError {
///     fn fmt(&self, fmt: &mut Formatter<'_>) -> Result<(), core::fmt::Error> {
///         Debug::fmt(self, fmt)
///     }
/// }
/// impl Error for TerribleError {}
///
/// fn ok_sys() -> Result<(), TerribleError> {
///     Ok(())
/// }
///
/// fn err_sys() -> Result<(), TerribleError> {
///     Err(TerribleError)
/// }
///
/// let world = World::new();
///
/// let mut workload = Workload::builder("May fail");
///
/// // Without macro
/// workload.with_system((|world| world.run(ok_sys)?.map_err(Run::from_custom), ok_sys));
///
/// // With macro
/// workload.with_system(try_system!(err_sys));
///
/// workload.add_to_world(&world).unwrap();
///
/// assert!(world
///     .run_default()
///     .unwrap_err()
///     .custom_error()
///     .unwrap()
///     .is::<TerribleError>());
/// # }
/// ```
#[macro_export]
macro_rules! try_system {
    ($function: expr) => {{
        $crate::WorkloadSystem::new(
            |world: &$crate::World| {
                world
                    .run($function)?
                    .map_err($crate::error::Run::from_custom)
            },
            $function,
        )
        .unwrap()
    }};
}<|MERGE_RESOLUTION|>--- conflicted
+++ resolved
@@ -2,7 +2,7 @@
 ///
 /// ### Example
 /// ```
-/// use shipyard::{system, IntoIter, View, ViewMut, Workload, World};
+/// use shipyard::{system, IntoIter, View, ViewMut, Workload, WorkloadSystem, World};
 ///
 /// fn add(mut usizes: ViewMut<usize>, u32s: View<u32>) {
 ///     for (mut x, &y) in (&mut usizes, &u32s).iter() {
@@ -26,7 +26,7 @@
 /// let mut workload = Workload::builder("Add & Check");
 ///
 /// // Without macro
-/// workload.with_system((|world| world.run(add), add));
+/// workload.with_system(WorkloadSystem::new(|world| world.run(add), add).unwrap());
 ///
 /// // With macro
 /// workload.with_system(system!(check));
@@ -38,13 +38,8 @@
 #[macro_export]
 macro_rules! system {
     ($function: expr) => {{
-<<<<<<< HEAD
         $crate::WorkloadSystem::new(
-            |world: &$crate::World| world.try_run($function).map(drop),
-=======
-        (
             |world: &$crate::World| world.run($function).map(drop),
->>>>>>> 75100e94
             $function,
         )
         .unwrap()
@@ -59,7 +54,7 @@
 /// ```
 /// # #[cfg(feature = "std")]
 /// # {
-/// use shipyard::{error::Run, error::RunWorkload, try_system, Workload, World};
+/// use shipyard::{error::Run, error::RunWorkload, try_system, Workload, WorkloadSystem, World};
 /// use std::error::Error;
 /// use std::fmt::{Debug, Display, Formatter};
 ///
@@ -86,7 +81,7 @@
 /// let mut workload = Workload::builder("May fail");
 ///
 /// // Without macro
-/// workload.with_system((|world| world.run(ok_sys)?.map_err(Run::from_custom), ok_sys));
+/// workload.with_system(WorkloadSystem::new(|world| world.run(ok_sys)?.map_err(Run::from_custom), ok_sys).unwrap());
 ///
 /// // With macro
 /// workload.with_system(try_system!(err_sys));
