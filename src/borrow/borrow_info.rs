--- conflicted
+++ resolved
@@ -5,28 +5,18 @@
 #[cfg(feature = "thread_local")]
 use super::non_sync::NonSync;
 use super::Mutability;
-<<<<<<< HEAD
-use crate::all_storages::AllStorages;
+use crate::all_storages::{AllStorages, CustomStorageAccess};
 use crate::component::{Component, Unique, Local};
-=======
-use crate::all_storages::{AllStorages, CustomStorageAccess};
-use crate::component::{Component, Unique};
->>>>>>> 10f37ea9
 use crate::entities::Entities;
 use crate::error;
 use crate::scheduler::TypeInfo;
 use crate::sparse_set::SparseSet;
 use crate::storage::StorageId;
-<<<<<<< HEAD
 use crate::type_id::TypeId;
+use crate::tracking::{Track, Tracking};
 use crate::unique::UniqueStorage;
 use crate::local::LocalStorage;
-use crate::view::{
-=======
-use crate::tracking::{Track, Tracking};
-use crate::unique::UniqueStorage;
 use crate::views::{
->>>>>>> 10f37ea9
     AllStoragesView, AllStoragesViewMut, EntitiesView, EntitiesViewMut, UniqueView, UniqueViewMut,
     LocalViewMut, View, ViewMut,
 };
@@ -70,14 +60,7 @@
     /// This information is used during workload creation to determine which systems can run in parallel.
     ///
     /// A borrow error might happen if the information is not correct.
-<<<<<<< HEAD
     fn borrow_info(info: &mut Vec<TypeInfo>, system_id: Option<TypeId>);
-}
-
-unsafe impl BorrowInfo for () {
-    fn borrow_info(_: &mut Vec<TypeInfo>, _: Option<TypeId>) {}
-=======
-    fn borrow_info(info: &mut Vec<TypeInfo>);
     /// Enable tracking on the `World` where this storage is borrowed.
     #[allow(clippy::type_complexity)]
     fn enable_tracking(
@@ -86,9 +69,8 @@
 }
 
 unsafe impl BorrowInfo for () {
-    fn borrow_info(_: &mut Vec<TypeInfo>) {}
-    fn enable_tracking(_: &mut Vec<fn(&AllStorages) -> Result<(), error::GetStorage>>) {}
->>>>>>> 10f37ea9
+    fn borrow_info(_: &mut Vec<TypeInfo>, system_id: Option<TypeId>) {}
+    fn enable_tracking(_: &mut Vec<fn(&AllStorages) -> Result<(), error::GetStorage>>) {}
 }
 
 unsafe impl<'a> BorrowInfo for AllStoragesView<'a> {
@@ -145,16 +127,11 @@
     fn enable_tracking(_: &mut Vec<fn(&AllStorages) -> Result<(), error::GetStorage>>) {}
 }
 
-<<<<<<< HEAD
-unsafe impl<'a, T: Send + Sync + Component> BorrowInfo for View<'a, T> {
-    fn borrow_info(info: &mut Vec<TypeInfo>, _system_id: Option<TypeId>) {
-=======
 unsafe impl<'a, T: Send + Sync + Component, TRACK> BorrowInfo for View<'a, T, TRACK>
 where
     Track<TRACK>: Tracking,
 {
-    fn borrow_info(info: &mut Vec<TypeInfo>) {
->>>>>>> 10f37ea9
+    fn borrow_info(info: &mut Vec<TypeInfo>, _system_id: Option<TypeId>) {
         info.push(TypeInfo {
             name: type_name::<SparseSet<T>>().into(),
             mutability: Mutability::Shared,
@@ -176,16 +153,11 @@
 }
 
 #[cfg(feature = "thread_local")]
-<<<<<<< HEAD
-unsafe impl<'a, T: Sync + Component> BorrowInfo for NonSend<View<'a, T>> {
-    fn borrow_info(info: &mut Vec<TypeInfo>, _system_id: Option<TypeId>) {
-=======
 unsafe impl<'a, T: Sync + Component, TRACK> BorrowInfo for NonSend<View<'a, T, TRACK>>
 where
     Track<TRACK>: Tracking,
 {
-    fn borrow_info(info: &mut Vec<TypeInfo>) {
->>>>>>> 10f37ea9
+    fn borrow_info(info: &mut Vec<TypeInfo>, _system_id: Option<TypeId>) {
         info.push(TypeInfo {
             name: type_name::<SparseSet<T>>().into(),
             mutability: Mutability::Shared,
@@ -208,16 +180,11 @@
 }
 
 #[cfg(feature = "thread_local")]
-<<<<<<< HEAD
-unsafe impl<'a, T: Send + Component> BorrowInfo for NonSync<View<'a, T>> {
-    fn borrow_info(info: &mut Vec<TypeInfo>, _system_id: Option<TypeId>) {
-=======
 unsafe impl<'a, T: Send + Component, TRACK> BorrowInfo for NonSync<View<'a, T, TRACK>>
 where
     Track<TRACK>: Tracking,
 {
-    fn borrow_info(info: &mut Vec<TypeInfo>) {
->>>>>>> 10f37ea9
+    fn borrow_info(info: &mut Vec<TypeInfo>, _system_id: Option<TypeId>) {
         info.push(TypeInfo {
             name: type_name::<SparseSet<T>>().into(),
             mutability: Mutability::Shared,
@@ -240,16 +207,11 @@
 }
 
 #[cfg(feature = "thread_local")]
-<<<<<<< HEAD
-unsafe impl<'a, T: Component> BorrowInfo for NonSendSync<View<'a, T>> {
-    fn borrow_info(info: &mut Vec<TypeInfo>, _system_id: Option<TypeId>) {
-=======
 unsafe impl<'a, T: Component, TRACK> BorrowInfo for NonSendSync<View<'a, T, TRACK>>
 where
     Track<TRACK>: Tracking,
 {
-    fn borrow_info(info: &mut Vec<TypeInfo>) {
->>>>>>> 10f37ea9
+    fn borrow_info(info: &mut Vec<TypeInfo>, _system_id: Option<TypeId>) {
         info.push(TypeInfo {
             name: type_name::<SparseSet<T>>().into(),
             mutability: Mutability::Shared,
@@ -271,16 +233,11 @@
     }
 }
 
-<<<<<<< HEAD
-unsafe impl<'a, T: Send + Sync + Component> BorrowInfo for ViewMut<'a, T> {
-    fn borrow_info(info: &mut Vec<TypeInfo>, _system_id: Option<TypeId>) {
-=======
 unsafe impl<'a, T: Send + Sync + Component, TRACK> BorrowInfo for ViewMut<'a, T, TRACK>
 where
     Track<TRACK>: Tracking,
 {
-    fn borrow_info(info: &mut Vec<TypeInfo>) {
->>>>>>> 10f37ea9
+    fn borrow_info(info: &mut Vec<TypeInfo>, _system_id: Option<TypeId>) {
         info.push(TypeInfo {
             name: type_name::<SparseSet<T>>().into(),
             mutability: Mutability::Exclusive,
@@ -302,16 +259,11 @@
 }
 
 #[cfg(feature = "thread_local")]
-<<<<<<< HEAD
-unsafe impl<'a, T: Sync + Component> BorrowInfo for NonSend<ViewMut<'a, T>> {
-    fn borrow_info(info: &mut Vec<TypeInfo>, _system_id: Option<TypeId>) {
-=======
 unsafe impl<'a, T: Sync + Component, TRACK> BorrowInfo for NonSend<ViewMut<'a, T, TRACK>>
 where
     Track<TRACK>: Tracking,
 {
-    fn borrow_info(info: &mut Vec<TypeInfo>) {
->>>>>>> 10f37ea9
+    fn borrow_info(info: &mut Vec<TypeInfo>, _system_id: Option<TypeId>) {
         info.push(TypeInfo {
             name: type_name::<SparseSet<T>>().into(),
             mutability: Mutability::Exclusive,
@@ -334,16 +286,11 @@
 }
 
 #[cfg(feature = "thread_local")]
-<<<<<<< HEAD
-unsafe impl<'a, T: Send + Component> BorrowInfo for NonSync<ViewMut<'a, T>> {
-    fn borrow_info(info: &mut Vec<TypeInfo>, _system_id: Option<TypeId>) {
-=======
 unsafe impl<'a, T: Send + Component, TRACK> BorrowInfo for NonSync<ViewMut<'a, T, TRACK>>
 where
     Track<TRACK>: Tracking,
 {
-    fn borrow_info(info: &mut Vec<TypeInfo>) {
->>>>>>> 10f37ea9
+    fn borrow_info(info: &mut Vec<TypeInfo>, _system_id: Option<TypeId>) {
         info.push(TypeInfo {
             name: type_name::<SparseSet<T>>().into(),
             mutability: Mutability::Exclusive,
@@ -366,16 +313,11 @@
 }
 
 #[cfg(feature = "thread_local")]
-<<<<<<< HEAD
-unsafe impl<'a, T: Component> BorrowInfo for NonSendSync<ViewMut<'a, T>> {
-    fn borrow_info(info: &mut Vec<TypeInfo>, _system_id: Option<TypeId>) {
-=======
 unsafe impl<'a, T: Component, TRACK> BorrowInfo for NonSendSync<ViewMut<'a, T, TRACK>>
 where
     Track<TRACK>: Tracking,
 {
-    fn borrow_info(info: &mut Vec<TypeInfo>) {
->>>>>>> 10f37ea9
+    fn borrow_info(info: &mut Vec<TypeInfo>, _system_id: Option<TypeId>) {
         info.push(TypeInfo {
             name: type_name::<SparseSet<T>>().into(),
             mutability: Mutability::Exclusive,
@@ -512,6 +454,7 @@
             panic!("No local storage found for type: {}", type_name::<LocalStorage<T>>())
         }
     }
+    fn enable_tracking(_: &mut Vec<fn(&AllStorages) -> Result<(), error::GetStorage>>) {}
 }
 
 unsafe impl<T: BorrowInfo> BorrowInfo for Option<T> {
