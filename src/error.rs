--- conflicted
+++ resolved
@@ -67,17 +67,14 @@
         name: Option<&'static str>,
         id: StorageId,
     },
-<<<<<<< HEAD
     /// Error returned when borrowing a local storage on the world.
     LocalWorldBorrow,
-=======
     #[allow(missing_docs)]
     TrackingNotEnabled {
         name: Option<&'static str>,
         id: StorageId,
         tracking: u32,
     },
->>>>>>> 10f37ea9
     /// Error returned by a custom view.
     #[cfg(feature = "std")]
     Custom(Box<dyn Error + Send + Sync>),
@@ -189,15 +186,13 @@
             } else {
                 f.write_fmt(format_args!("{:?} storage was not found in the World. You can register unique storage with: world.add_unique(your_unique);", id))
             }
-<<<<<<< HEAD
             GetStorage::LocalWorldBorrow => {
                 f.write_fmt(format_args!("Cannot borrow a storage locally on the World."))
-=======
+            }
             GetStorage::TrackingNotEnabled { name, id, tracking } => if let Some(name) = name {
                 f.write_fmt(format_args!("{} tracking is not enabled for {} storage.", tracking_fmt(*tracking), name))
             } else {
                 f.write_fmt(format_args!("{} tracking is not enabled for {:?} storage.", tracking_fmt(*tracking), id))
->>>>>>> 10f37ea9
             }
             GetStorage::Custom(err) => {
                 f.write_fmt(format_args!("Storage borrow failed with a custom error, {:?}.", err))
