--- conflicted
+++ resolved
@@ -140,15 +140,20 @@
                     }
                 }
 
-<<<<<<< HEAD
+                let mut tracking_to_enable = Vec::new();
+                $(
+                    $type::enable_tracking(&mut tracking_to_enable);
+                )+
+
                 let last_run = AtomicU32::new(0);
                 Ok(WorkloadSystem {
                     borrow_constraints: borrows,
+                    tracking_to_enable,
                     system_fn: Box::new(move |world: &World| {
                         let current = world.get_current();
                         let last_run = last_run.swap(current, Ordering::Acquire);
                         let system_id = TypeId::of::<Func>();
-                        Ok(drop((&&self)($($type::Borrow::borrow(&world, Some(system_id), Some(last_run), current)?),+)))
+                        Ok(drop((&&self)($($type::world_borrow(&world, Some(system_id), Some(last_run), current)?),+)))
                     }),
                     type_id: TypeId::of::<Func>(),
                     display_name: Box::new(type_name::<Func>()),
@@ -158,123 +163,6 @@
                         type_id: TypeId::of::<Func>(),
                         name: type_name::<Func>().as_label(),
                     })],
-                    generator: Box::new(|constraints| {
-                        $(
-                            let system_id = TypeId::of::<Func>();
-                            $type::borrow_info(constraints, Some(system_id));
-                        )+
-
-                        TypeId::of::<Func>()
-                    }),
-                    run_if: None,
-                    require_in_workload: DedupedLabels::new(),
-                    require_before: DedupedLabels::new(),
-                    require_after: DedupedLabels::new(),
-                })
-            }
-            #[cfg(feature = "std")]
-            fn into_workload_try_system<Ok, Err: Into<Box<dyn Error + Send + Sync>>>(self) -> Result<WorkloadSystem, error::InvalidSystem> where R: Into<Result<Ok, Err>> {
-                let system_id = TypeId::of::<Func>();
-                let mut borrows = Vec::new();
-                $(
-                    $type::borrow_info(&mut borrows, Some(system_id));
-=======
-                let mut tracking_to_enable = Vec::new();
-                $(
-                    $type::enable_tracking(&mut tracking_to_enable);
->>>>>>> 10f37ea9
-                )+
-
-                let last_run = AtomicU32::new(0);
-                Ok(WorkloadSystem {
-                    borrow_constraints: borrows,
-                    tracking_to_enable,
-                    system_fn: Box::new(move |world: &World| {
-                        let current = world.get_current();
-                        let last_run = last_run.swap(current, Ordering::Acquire);
-<<<<<<< HEAD
-                        let system_id = TypeId::of::<Func>();
-                        Ok(drop((&&self)($($type::Borrow::borrow(&world, Some(system_id), Some(last_run), current)?),+).into().map_err(error::Run::from_custom)?))
-                    }),
-                    type_id: TypeId::of::<Func>(),
-                    display_name: Box::new(type_name::<Func>()),
-                    generator: Box::new(|constraints| {
-                        $(
-                            let system_id = TypeId::of::<Func>();
-                            $type::borrow_info(constraints, Some(system_id));
-                        )+
-
-                        TypeId::of::<Func>()
-                    }),
-=======
-                        Ok(drop((&&self)($($type::world_borrow(&world, Some(last_run), current)?),+)))
-                    }),
-                    type_id: TypeId::of::<Func>(),
-                    display_name: Box::new(type_name::<Func>()),
->>>>>>> 10f37ea9
-                    before_all: DedupedLabels::new(),
-                    after_all: DedupedLabels::new(),
-                    tags: vec![Box::new(SystemLabel {
-                        type_id: TypeId::of::<Func>(),
-                        name: type_name::<Func>().as_label(),
-                    })],
-<<<<<<< HEAD
-                    run_if: None,
-                    require_in_workload: DedupedLabels::new(),
-                    require_before: DedupedLabels::new(),
-                    require_after: DedupedLabels::new(),
-                })
-            }
-            #[cfg(not(feature = "std"))]
-            fn into_workload_try_system<Ok, Err: 'static + Send + Any>(self) -> Result<WorkloadSystem, error::InvalidSystem> where R: Into<Result<Ok, Err>> {
-                let system_id = TypeId::of::<Func>();
-                let mut borrows = Vec::new();
-                $(
-                    $type::borrow_info(&mut borrows, Some(system_id));
-                )+
-
-                if borrows.contains(&TypeInfo {
-                    name: "".into(),
-                    storage_id: StorageId::of::<AllStorages>(),
-                    mutability: Mutability::Exclusive,
-                    thread_safe: true,
-                }) && borrows.len() > 1
-                {
-                    return Err(error::InvalidSystem::AllStorages);
-                }
-
-                if borrows.len() > 1 {
-                    for (i, a_type_info) in borrows[..borrows.len() - 1].iter().enumerate() {
-                        for b_type_info in &borrows[i + 1..] {
-                            if a_type_info.storage_id == b_type_info.storage_id {
-                                match (a_type_info.mutability, b_type_info.mutability) {
-                                    (Mutability::Exclusive, Mutability::Exclusive) => {
-                                        return Err(error::InvalidSystem::MultipleViewsMut)
-                                    }
-                                    (Mutability::Exclusive, Mutability::Shared)
-                                    | (Mutability::Shared, Mutability::Exclusive) => {
-                                        return Err(error::InvalidSystem::MultipleViews)
-                                    }
-                                    (Mutability::Shared, Mutability::Shared) => {}
-                                }
-                            }
-                        }
-                    }
-                }
-
-                let last_run = AtomicU32::new(0);
-                Ok(WorkloadSystem {
-                    borrow_constraints: borrows,
-                    system_fn: Box::new(move |world: &World| {
-                        let current = world.get_current();
-                        let last_run = last_run.swap(current, Ordering::Acquire);
-                        let system_id = TypeId::of::<Func>();
-                        Ok(drop((&&self)($($type::Borrow::borrow(&world, Some(system_id), Some(last_run), current)?),+).into().map_err(error::Run::from_custom)?))
-                    }),
-                    type_id: TypeId::of::<Func>(),
-                    display_name: Box::new(type_name::<Func>()),
-=======
->>>>>>> 10f37ea9
                     generator: Box::new(|constraints| {
                         $(
                             let system_id = TypeId::of::<Func>();
