--- conflicted
+++ resolved
@@ -481,12 +481,6 @@
                         let system_id = TypeId::of::<Func>();
                         Ok(drop((&&self)($($type::Borrow::borrow(&world, Some(system_id), Some(last_run), current)?),+)))
                     }),
-<<<<<<< HEAD
-                    system_type_id: TypeId::of::<Func>(),
-                    system_type_name: type_name::<Func>(),
-                    generator: |constraints| {
-                        let system_id = TypeId::of::<Func>();
-=======
                     type_id: TypeId::of::<Func>(),
                     display_name: Box::new(type_name::<Func>()),
                     before_all: DedupedLabels::new(),
@@ -496,8 +490,8 @@
                         name: type_name::<Func>().as_label(),
                     })],
                     generator: Box::new(|constraints| {
->>>>>>> 304ba7aa
                         $(
+                            let system_id = TypeId::of::<Func>();
                             $type::borrow_info(constraints, Some(system_id));
                         )+
 
@@ -555,17 +549,11 @@
                         let system_id = TypeId::of::<Func>();
                         Ok(drop((&&self)($($type::Borrow::borrow(&world, Some(system_id), Some(last_run), current)?),+).into().map_err(error::Run::from_custom)?))
                     }),
-<<<<<<< HEAD
-                    system_type_id: TypeId::of::<Func>(),
-                    system_type_name: type_name::<Func>(),
-                    generator: |constraints| {
-                        let system_id = TypeId::of::<Func>();
-=======
                     type_id: TypeId::of::<Func>(),
                     display_name: Box::new(type_name::<Func>()),
                     generator: Box::new(|constraints| {
->>>>>>> 304ba7aa
                         $(
+                            let system_id = TypeId::of::<Func>();
                             $type::borrow_info(constraints, Some(system_id));
                         )+
 
@@ -626,22 +614,14 @@
                     system_fn: Box::new(move |world: &World| {
                         let current = world.get_current();
                         let last_run = last_run.swap(current, Ordering::Acquire);
-<<<<<<< HEAD
                         let system_id = TypeId::of::<Func>();
                         Ok(drop((&&self)($($type::Borrow::borrow(&world, Some(system_id), Some(last_run), current)?),+).into().map_err(error::Run::from_custom)?))
-                    }),                    
-                    system_type_id: TypeId::of::<Func>(),
-                    system_type_name: type_name::<Func>(),
-                    generator: |constraints| {
-                        let system_id = TypeId::of::<Func>();
-=======
-                        Ok(drop((&&self)($($type::Borrow::borrow(&world, Some(last_run), current)?),+).into().map_err(error::Run::from_custom)?))
                     }),
                     type_id: TypeId::of::<Func>(),
                     display_name: Box::new(type_name::<Func>()),
                     generator: Box::new(|constraints| {
->>>>>>> 304ba7aa
                         $(
+                            let system_id = TypeId::of::<Func>();
                             $type::borrow_info(constraints, Some(system_id));
                         )+
 
